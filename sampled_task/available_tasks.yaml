<<<<<<< HEAD
######################################################
# New OG Scenes to-be-verified:

# cleaning_up_branches_and_twigs:
#   scene_model: house_single_floor
#   robot_start_position: [-10.0, 14.0, 0]

# opening_doors:
#   scene_model: house_single_floor
#   robot_start_position: [21.8, 10.69, 0]

# cook_brussels_sprouts:
#   scene_model: restaurant_diner
#   robot_start_position: [-6.4, -4.0, 0]

# unpacking_car_for_trip:
#   scene_model: Beechwood_0_garden
#   robot_start_position: [-1.2, 10.06, 0]

# bag_groceries:
#   scene_model: grocery_store_cafe
#   robot_start_position: [-5.25, 9.1, 0]

######################################################
# IG Scenes to-be-verified:

# de_clutter_your_garage:
#   scene_model: Ihlen_0_int
#   robot_start_position: [4.1475, 4.075, 0]

# clean_up_after_a_dinner_party:
#   scene_model: Ihlen_1_int
#   robot_start_position: [-4.355, 0.916, 0]

# cook_a_frozen_pie:
#   scene_model: Ihlen_1_int
#   robot_start_position: [-3.29, 4.829, 0]

# opening_doors:
#   scene_model: Merom_0_int
#   robot_start_position: [3.855, 5.1893, 0]

#####################################################
# DataGen tasks:

# datagen_tidy_table:
#   scene_model: house_single_floor
#   robot_start_position: [5.0, 1.5, 0]
#   robot_start_orientation: [0.0000,  0.0000, -0.7071,  0.7071]

# datagen_cook_brussels_sprouts:
#   scene_model: house_single_floor
#   robot_start_position: [5.0, 1.5, 0]
#   robot_start_orientation: [0.0000,  0.0000, -0.7071,  0.7071]

# datagen_dishes_away:
#   scene_model: house_single_floor
#   robot_start_position: [5.0, 1.5, 0]
#   robot_start_orientation: [0.0000,  0.0000, -0.7071,  0.7071]

# datagen_wash_dishes:
#   scene_model: house_single_floor
#   robot_start_position: [5.0, 1.5, 0]
#   robot_start_orientation: [0.0000,  0.0000, -0.7071,  0.7071]

# datagen_pick:
#   scene_model: Rs_int
#   robot_start_position: [-3.163, -0.26, 0]
#   robot_start_orientation: [0.0, 0.0, 0.0, 1.0]

#####################################################
# IG Scenes verified:
cook_brussels_sprouts:
  scene_model: Merom_1_int
  robot_start_position: [-1.2, 3.547, 0]
  robot_start_orientation: [0.0, 0.0, 0.0, 1.0]

opening_windows:
  scene_model: Rs_int
  robot_start_position: [0.06, -0.02, 0]
  robot_start_orientation: [0.0, 0.0, 0.0, 1.0]

picking_up_trash:
  scene_model: Benevolence_1_int
  robot_start_position: [-1.11849213, 0.51, 0]
  robot_start_orientation: [0.0, 0.0, 0.0, 1.0]

organizing_file_cabinet:
  scene_model: Beechwood_0_int
  robot_start_position: [-0.777, -0.58, 0]
  robot_start_orientation: [0.0, 0.0, 0.0, 1.0]

putting_dishes_away_after_cleaning:
  scene_model: Benevolence_1_int
  robot_start_position: [-0.40667, 0.553, 0]
  robot_start_orientation: [0.0, 0.0, 0.0, 1.0]

store_daffodil_bulbs:
  scene_model: Benevolence_1_int
  robot_start_position: [-0.962, 0.552, 0]
  robot_start_orientation: [0.0, 0.0, 0.0, 1.0]

clean_up_after_a_dinner_party:
  scene_model: Ihlen_1_int
  robot_start_position: [-4.35489, 0.9162, 0]
  robot_start_orientation: [0.0, 0.0, 0.0, 1.0]

cook_a_frozen_pie:
  scene_model: Ihlen_1_int
  robot_start_position: [-3.29, 4.829, 0]
  robot_start_orientation: [0.0, 0.0, 0.0, 1.0]

opening_doors:
  scene_model: Merom_0_int
  robot_start_position: [3.855, 5.1893, 0]
  robot_start_orientation: [0.0, 0.0, 0.0, 1.0]

rearranging_furniture:
  scene_model: Pomaria_2_int
  robot_start_position: [-2.8833, 1.38, 0]
  robot_start_orientation: [0.0, 0.0, 0.0, 1.0]
=======
assembling_gift_baskets:
  robot_start_orientation:
  - 0.003308301791548729
  - -0.0038213026709854603
  - -0.4317622184753418
  - 0.9019733667373657
  robot_start_position:
  - 3.8534889221191406
  - 3.954792022705078
  - 0.003772735595703125
  scene_model: house_double_floor_lower
can_beans:
  robot_start_orientation:
  - 0.0014615082181990147
  - -0.004838203079998493
  - -0.5534663796424866
  - 0.8328561782836914
  robot_start_position:
  - 6.519832611083984
  - 1.0882034301757812
  - 0.003765106201171875
  scene_model: house_double_floor_lower
can_meat:
  robot_start_orientation:
  - -2.4153385311365128e-05
  - -0.005054496694356203
  - -0.6333605051040649
  - 0.7738403677940369
  robot_start_position:
  - 8.938488006591797
  - -0.7638053894042969
  - -0.0186004638671875
  scene_model: house_single_floor
canning_food:
  robot_start_orientation:
  - -0.004966165404766798
  - 0.0009387258905917406
  - -0.9551568031311035
  - 0.2960573732852936
  robot_start_position:
  - 5.531314849853516
  - -0.6649017333984375
  - -0.018604278564453125
  scene_model: house_single_floor
carrying_in_groceries:
  robot_start_orientation:
  - 0.004123101942241192
  - -0.00292303878813982
  - -0.35815557837486267
  - 0.9336482882499695
  robot_start_position:
  - -19.721343994140625
  - 5.482757568359375
  - -0.01861572265625
  scene_model: house_single_floor
chop_an_onion:
  robot_start_orientation:
  - -0.0001915167667903006
  - -0.005050402134656906
  - 0.984993040561676
  - 0.17251989245414734
  robot_start_position:
  - 7.578563690185547
  - 2.2219696044921875
  - 0.003765106201171875
  scene_model: house_double_floor_lower
chopping_wood:
  robot_start_orientation:
  - 0.004408563021570444
  - 0.0024715419858694077
  - 0.00956797506660223
  - 0.9999414086341858
  robot_start_position:
  - -7.347881317138672
  - -0.547698974609375
  - 0.003765106201171875
  scene_model: house_double_floor_lower
clean_up_broken_glass:
  robot_start_orientation:
  - 0.004591480363160372
  - -0.0021129148080945015
  - -0.299808144569397
  - 0.9539861083030701
  robot_start_position:
  - 6.493568420410156
  - 2.1357498168945312
  - 0.003765106201171875
  scene_model: house_double_floor_lower
cleaning_up_plates_and_food:
  robot_start_orientation:
  - -0.003568043699488044
  - 0.003579481737688184
  - 0.5843746066093445
  - 0.8114683032035828
  robot_start_position:
  - 5.800880432128906
  - 2.2040443420410156
  - -0.018642425537109375
  scene_model: house_single_floor
cook_a_brisket:
  robot_start_orientation:
  - -0.0021039508283138275
  - -0.004595512989908457
  - -0.7361964583396912
  - 0.6767489910125732
  robot_start_position:
  - 7.02752685546875
  - -0.924346923828125
  - -0.01861572265625
  scene_model: house_single_floor
cook_bacon:
  robot_start_orientation:
  - 0.004997120704501867
  - 0.0007566245039924979
  - -0.11043825000524521
  - 0.9938701391220093
  robot_start_position:
  - 5.021331787109375
  - -0.79327392578125
  - -0.01861572265625
  scene_model: house_single_floor
cook_cabbage:
  robot_start_orientation:
  - -0.004979707300662994
  - -0.000864558620378375
  - 0.8097702860832214
  - 0.5867253541946411
  robot_start_position:
  - 8.892669677734375
  - -0.912322998046875
  - -0.01861572265625
  scene_model: house_single_floor
cook_eggplant:
  robot_start_orientation:
  - -0.002784466603770852
  - 0.004217906389385462
  - -0.9994183778762817
  - 0.03372430056333542
  robot_start_position:
  - 5.331703186035156
  - -0.6905364990234375
  - -0.018604278564453125
  scene_model: house_single_floor
cool_cakes:
  robot_start_orientation:
  - -0.0015142641495913267
  - -0.004821694456040859
  - -0.7073472738265991
  - 0.7068480849266052
  robot_start_position:
  - 3.078216552734375
  - 2.97625732421875
  - 0.003753662109375
  scene_model: house_double_floor_lower
freeze_fruit:
  robot_start_orientation:
  - -0.0019056892488151789
  - -0.004681158810853958
  - -0.7264769077301025
  - 0.6871722340583801
  robot_start_position:
  - 6.702136993408203
  - -0.8865814208984375
  - -0.018604278564453125
  scene_model: house_single_floor
freeze_meat:
  robot_start_orientation:
  - 0.0036492724902927876
  - 0.0034964592196047306
  - 0.09378671646118164
  - 0.9955794811248779
  robot_start_position:
  - 5.058551788330078
  - 0.13705062866210938
  - -0.018604278564453125
  scene_model: house_single_floor
freeze_pies:
  robot_start_orientation:
  - -0.0015858229016885161
  - -0.004798992536962032
  - -0.7108397483825684
  - 0.7033358216285706
  robot_start_position:
  - 5.536525726318359
  - -0.8546905517578125
  - -0.018604278564453125
  scene_model: house_single_floor
freeze_vegetables:
  robot_start_orientation:
  - -0.004852246958762407
  - 0.001413612742908299
  - 0.7117346525192261
  - 0.7024301886558533
  robot_start_position:
  - 8.051017761230469
  - -1.0696830749511719
  - -0.018604278564453125
  scene_model: house_single_floor
hanging_pictures:
  robot_start_orientation:
  - -0.004898024257272482
  - 0.0012465041363611817
  - 0.7197173237800598
  - 0.6942487955093384
  robot_start_position:
  - 6.873210906982422
  - 0.1161346435546875
  - 0.003765106201171875
  scene_model: house_double_floor_lower
hiding_Easter_eggs:
  robot_start_orientation:
  - -0.0018276073969900608
  - 0.004712157417088747
  - 0.46725261211395264
  - 0.884109377861023
  robot_start_position:
  - 8.902984619140625
  - 4.209880828857422
  - 0.003765106201171875
  scene_model: house_double_floor_lower
installing_alarms:
  robot_start_orientation:
  - -0.004966832231730223
  - -0.0009346522856503725
  - 0.8125163912773132
  - 0.5829165577888489
  robot_start_position:
  - 14.666000366210938
  - 2.3852005004882812
  - -0.018627166748046875
  scene_model: house_single_floor
picking_up_toys:
  robot_start_orientation:
  - -0.004614339210093021
  - 0.0020640837028622627
  - -0.9752883911132812
  - 0.2208777517080307
  robot_start_position:
  - 21.705474853515625
  - 17.55725860595703
  - -0.0186309814453125
  scene_model: house_single_floor
picking_up_trash:
  robot_start_orientation:
  - -0.004941981751471758
  - 0.0010606860741972923
  - -0.9575472474098206
  - 0.2882319688796997
  robot_start_position:
  - 7.649299621582031
  - 2.6182403564453125
  - 0.003772735595703125
  scene_model: house_double_floor_lower
putting_away_Halloween_decorations:
  robot_start_orientation:
  - -0.00425264798104763
  - 0.002731845946982503
  - -0.9851433634757996
  - 0.17165955901145935
  robot_start_position:
  - 4.992298126220703
  - 6.425373077392578
  - 0.003772735595703125
  scene_model: house_double_floor_lower
putting_away_toys:
  robot_start_orientation:
  - -0.0014543065335601568
  - 0.0048402827233076096
  - 0.4440743029117584
  - 0.8959757685661316
  robot_start_position:
  - 15.693000793457031
  - 1.8347625732421875
  - -0.018627166748046875
  scene_model: house_single_floor
putting_up_Christmas_decorations_inside:
  robot_start_orientation:
  - -0.004986591171473265
  - 0.0008233666885644197
  - -0.952839732170105
  - 0.3034319281578064
  robot_start_position:
  - 11.657203674316406
  - 2.621784210205078
  - -0.018627166748046875
  scene_model: house_single_floor
rearranging_kitchen_furniture:
  robot_start_orientation:
  - -0.004584452137351036
  - -0.002127997810021043
  - -0.8738417029380798
  - 0.4861842691898346
  robot_start_position:
  - 1.8960075378417969
  - 3.1573333740234375
  - 0.003765106201171875
  scene_model: house_double_floor_lower
setting_mousetraps:
  robot_start_orientation:
  - -0.0008757775649428368
  - -0.004977999720722437
  - -0.6760244369506836
  - 0.7368618249893188
  robot_start_position:
  - 23.70104217529297
  - 20.755470275878906
  - -0.0186309814453125
  scene_model: house_single_floor
slicing_vegetables:
  robot_start_orientation:
  - -0.0018432450015097857
  - -0.004706006962805986
  - -0.7234260439872742
  - 0.6903834939002991
  robot_start_position:
  - 7.098262786865234
  - -0.8407440185546875
  - -0.018604278564453125
  scene_model: house_single_floor
sorting_mail:
  robot_start_orientation:
  - -0.004338081460446119
  - -0.00259349774569273
  - -0.8564159274101257
  - 0.5162619352340698
  robot_start_position:
  - 4.913021087646484
  - 4.336200714111328
  - 0.003765106201171875
  scene_model: house_double_floor_lower
spraying_for_bugs:
  robot_start_orientation:
  - -3.806594759225845e-05
  - -0.005054081790149212
  - -0.6340760588645935
  - 0.7732540965080261
  robot_start_position:
  - -8.167335510253906
  - -0.32535552978515625
  - 0.003765106201171875
  scene_model: house_double_floor_lower
thawing_frozen_food:
  robot_start_orientation:
  - 0.0017503658309578896
  - -0.004741128534078598
  - 0.9990696310997009
  - 0.04282861202955246
  robot_start_position:
  - 5.14984130859375
  - 0.933074951171875
  - -0.01861572265625
  scene_model: house_single_floor
turning_on_radio:
  robot_start_orientation:
  - -0.0037017320282757282
  - 0.0034411484375596046
  - 0.5946402549743652
  - 0.8039760589599609
  robot_start_position:
  - 4.309165954589844
  - 3.9753189086914062
  - 0.003765106201171875
  scene_model: house_double_floor_lower
>>>>>>> ae6303f7
<|MERGE_RESOLUTION|>--- conflicted
+++ resolved
@@ -1,126 +1,3 @@
-<<<<<<< HEAD
-######################################################
-# New OG Scenes to-be-verified:
-
-# cleaning_up_branches_and_twigs:
-#   scene_model: house_single_floor
-#   robot_start_position: [-10.0, 14.0, 0]
-
-# opening_doors:
-#   scene_model: house_single_floor
-#   robot_start_position: [21.8, 10.69, 0]
-
-# cook_brussels_sprouts:
-#   scene_model: restaurant_diner
-#   robot_start_position: [-6.4, -4.0, 0]
-
-# unpacking_car_for_trip:
-#   scene_model: Beechwood_0_garden
-#   robot_start_position: [-1.2, 10.06, 0]
-
-# bag_groceries:
-#   scene_model: grocery_store_cafe
-#   robot_start_position: [-5.25, 9.1, 0]
-
-######################################################
-# IG Scenes to-be-verified:
-
-# de_clutter_your_garage:
-#   scene_model: Ihlen_0_int
-#   robot_start_position: [4.1475, 4.075, 0]
-
-# clean_up_after_a_dinner_party:
-#   scene_model: Ihlen_1_int
-#   robot_start_position: [-4.355, 0.916, 0]
-
-# cook_a_frozen_pie:
-#   scene_model: Ihlen_1_int
-#   robot_start_position: [-3.29, 4.829, 0]
-
-# opening_doors:
-#   scene_model: Merom_0_int
-#   robot_start_position: [3.855, 5.1893, 0]
-
-#####################################################
-# DataGen tasks:
-
-# datagen_tidy_table:
-#   scene_model: house_single_floor
-#   robot_start_position: [5.0, 1.5, 0]
-#   robot_start_orientation: [0.0000,  0.0000, -0.7071,  0.7071]
-
-# datagen_cook_brussels_sprouts:
-#   scene_model: house_single_floor
-#   robot_start_position: [5.0, 1.5, 0]
-#   robot_start_orientation: [0.0000,  0.0000, -0.7071,  0.7071]
-
-# datagen_dishes_away:
-#   scene_model: house_single_floor
-#   robot_start_position: [5.0, 1.5, 0]
-#   robot_start_orientation: [0.0000,  0.0000, -0.7071,  0.7071]
-
-# datagen_wash_dishes:
-#   scene_model: house_single_floor
-#   robot_start_position: [5.0, 1.5, 0]
-#   robot_start_orientation: [0.0000,  0.0000, -0.7071,  0.7071]
-
-# datagen_pick:
-#   scene_model: Rs_int
-#   robot_start_position: [-3.163, -0.26, 0]
-#   robot_start_orientation: [0.0, 0.0, 0.0, 1.0]
-
-#####################################################
-# IG Scenes verified:
-cook_brussels_sprouts:
-  scene_model: Merom_1_int
-  robot_start_position: [-1.2, 3.547, 0]
-  robot_start_orientation: [0.0, 0.0, 0.0, 1.0]
-
-opening_windows:
-  scene_model: Rs_int
-  robot_start_position: [0.06, -0.02, 0]
-  robot_start_orientation: [0.0, 0.0, 0.0, 1.0]
-
-picking_up_trash:
-  scene_model: Benevolence_1_int
-  robot_start_position: [-1.11849213, 0.51, 0]
-  robot_start_orientation: [0.0, 0.0, 0.0, 1.0]
-
-organizing_file_cabinet:
-  scene_model: Beechwood_0_int
-  robot_start_position: [-0.777, -0.58, 0]
-  robot_start_orientation: [0.0, 0.0, 0.0, 1.0]
-
-putting_dishes_away_after_cleaning:
-  scene_model: Benevolence_1_int
-  robot_start_position: [-0.40667, 0.553, 0]
-  robot_start_orientation: [0.0, 0.0, 0.0, 1.0]
-
-store_daffodil_bulbs:
-  scene_model: Benevolence_1_int
-  robot_start_position: [-0.962, 0.552, 0]
-  robot_start_orientation: [0.0, 0.0, 0.0, 1.0]
-
-clean_up_after_a_dinner_party:
-  scene_model: Ihlen_1_int
-  robot_start_position: [-4.35489, 0.9162, 0]
-  robot_start_orientation: [0.0, 0.0, 0.0, 1.0]
-
-cook_a_frozen_pie:
-  scene_model: Ihlen_1_int
-  robot_start_position: [-3.29, 4.829, 0]
-  robot_start_orientation: [0.0, 0.0, 0.0, 1.0]
-
-opening_doors:
-  scene_model: Merom_0_int
-  robot_start_position: [3.855, 5.1893, 0]
-  robot_start_orientation: [0.0, 0.0, 0.0, 1.0]
-
-rearranging_furniture:
-  scene_model: Pomaria_2_int
-  robot_start_position: [-2.8833, 1.38, 0]
-  robot_start_orientation: [0.0, 0.0, 0.0, 1.0]
-=======
 assembling_gift_baskets:
   robot_start_orientation:
   - 0.003308301791548729
@@ -483,5 +360,4 @@
   - 4.309165954589844
   - 3.9753189086914062
   - 0.003765106201171875
-  scene_model: house_double_floor_lower
->>>>>>> ae6303f7
+  scene_model: house_double_floor_lower